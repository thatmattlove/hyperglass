--- conflicted
+++ resolved
@@ -27,20 +27,14 @@
 
 export const QueryType: React.FC<TQuerySelectField> = (props: TQuerySelectField) => {
   const { onChange, label } = props;
-<<<<<<< HEAD
   // const {
   //   queries,
   //   networks,
   // } = useConfig();
-  const { errors } = useFormContext();
-  const { selections, availableTypes, queryType } = useLGState();
-=======
-  const { queries } = useConfig();
   const {
     formState: { errors },
   } = useFormContext();
-  const { selections } = useLGState();
->>>>>>> 4fb7be9b
+  const { selections, availableTypes, queryType } = useLGState();
   const { exportState } = useLGMethods();
 
   // const options = useMemo(() => buildOptions(queries.list), [queries.list.length]);
