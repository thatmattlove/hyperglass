--- conflicted
+++ resolved
@@ -29,7 +29,6 @@
 # from hyperglass.models.commands import Commands
 from hyperglass.models.commands.generic import Directive
 from hyperglass.models.config.params import Params
-<<<<<<< HEAD
 from hyperglass.models.config.devices import Devices, Device
 from hyperglass.configuration.defaults import (
     CREDIT,
@@ -37,9 +36,6 @@
     DEFAULT_TERMS,
     DEFAULT_DETAILS,
 )
-=======
-from hyperglass.models.config.devices import Devices
->>>>>>> 4fb7be9b
 
 # Local
 from .markdown import get_markdown
